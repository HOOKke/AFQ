function files = AFQ_mrtrixInit(dt6, ...
<<<<<<< HEAD
    lmax, ...
    mrtrix_folder, ...
    mrtrixVersion, ...
    multishell, ...
    tool, ...
    compute5tt, ...
    anatFolder)

=======
                                lmax, ...
                                mrtrix_folder, ...
                                mrtrixVersion, ...
                                multishell, ...
                                tool, ...
                                response)
>>>>>>> cfcc4f44
% function files = AFQ_mrtrixInit(dt6, lmax, mrtrix_folder)
%
% Initialize an mrtrix CSD analysis
%
% This fucntion computes all the files needed to use mrtrix_track.
%
% Parameters
% ----------
% dt6: string, full-path to an mrInit-generated dt6 file.
% T1nii: path to the acpc-ed T1w nii used at the beginning.
% lmax: The maximal harmonic order to fit in the spherical deconvolution (d
%       model. Must be an even integer. This input determines the
%       flexibility  of the resulting model fit (higher values correspond
%       to more flexible models), but also determines the number of
%       parameters that need to be fit. The number of dw directions
%       acquired should be larger than the number of parameters required.
% mrtrix_folder; Name of the output folder
%
% Notes
% -----
% This performs the following operations:
%
% 1. Convert the raw dwi file into .mif format
% 2. Convert the bvecs, bvals into .b format
% 3. Convert the brain-mask to .mif format
% 4. Fit DTI and calculate FA and EV images
% 5. Estimate the response function for single fibers, based on voxels with
%    FA > 0.7
% 6. Fit the CSD model.
% 7. Convert the white-matter mask to .mif format.
%
% For details:
% http://www.brain.org.au/software/mrtrix/tractography/preprocess.html
%


if notDefined('mrtrix_folder'), mrtrix_folder = 'mrtrix'; end
if notDefined('lmax'), lmax = 4; end
<<<<<<< HEAD
if notDefined('compute5tt'), compute5tt = 0; end
=======
if notDefined('response'), response = 'fa'; end

>>>>>>> cfcc4f44
% Loading the dt file containing all the paths to the fiels we need.
dt_info = load(dt6);

% Check if this is correct, dt_info.files has some relative and absolute
% paths, it doesn't make sense.
% I cannot recover the position of my original t1 from this information, so I
% copied it to the 'session' folder, in SubName/dmri
%                 b0: 'dti90trilin/bin/b0.nii.gz'
%          brainMask: 'dti90trilin/bin/brainMask.nii.gz'
%             wmMask: 'dti90trilin/bin/wmMask.nii.gz'
%            tensors: 'dti90trilin/bin/tensors.nii.gz'
%                gof: 'dti90trilin/bin/gof.nii.gz'
%           outliers: 'dti90trilin/bin/outliers.nii.gz'
%                 t1: 't1_std_acpc.nii.gz'
%       alignedDwRaw: '/bcbl/home/public/Gari/MINI/ANALYSIS/DWI/S002/dmri/data_aligned_...'
%     alignedDwBvecs: '/bcbl/home/public/Gari/MINI/ANALYSIS/DWI/S002/dmri/data_aligned_...'
%     alignedDwBvals: '/bcbl/home/public/Gari/MINI/ANALYSIS/DWI/S002/dmri/data_aligned_...'


% Note GLU: this code is assuming there is a 'raw' folder. In my case there
% is, but only with the original .nii-s converted from dicoms and the bvecs
% and bvals. The t1-s are in other path with the rest of the anat files.
% Furthermore, the assumption that the 'raw' file is above the dt6 filename
% breaks the code as it is duplicating the whole pathnames.
% Example: mrtrix_dir = /bcbl/home/public/Gari/MINI/ANALYSIS/DWI/S002//bcbl/home/public/Gari/MINI/ANALYSIS/DWI/S002/dmri/dti90trilin/mrtrixi/
% I fixed this (anf the initial part of the name issue as well)
% I still don't understand the use case. I understand that the mrtrix
% folder should be at the same level as the dt6.mat file, which defines
% every subject analysis, so using the bde_ code, it should be below the
% dti90trilin folder. I understand that the piece of filename that wants to
% be saved is the 'data_aligned_trilin_noMEC' part.


% Strip the file names out of the dt6 strings.
if isfield(dt_info, 'files') && isfield(dt_info.files, 'alignedDwRaw') && exist(dt_info.files.alignedDwRaw,'file')
    dwRawFile = dt_info.files.alignedDwRaw;
else
    dwRawFile = fullfile(dt_info.params.rawDataDir, strcat(dt_info.params.rawDataFile,'.gz'));
end

% This line removes the extension of the file (.nii.gz) and mainaints de path
fname_trunk = dwRawFile(1:strfind(dwRawFile,'.')-1);
% With this code we can separate the rest
[pathDwRawFile, fnameDwRawFile] = fileparts(fname_trunk);

% In the mrtrix_folder argument we already have the path to the mrtrix
% folder
mrtrix_dir = mrtrix_folder;

% Assuming in 'session' we want the subject_name/dmri64 or whatever
% session = pathDwRawFile;
session = dt_info.params.rawDataDir;
if notDefined('anatFolder'), anatFolder = session; end


% And in fname_trunk we want the whole path and the beginning of the
% filename
fname_trunk = [mrtrix_folder filesep fnameDwRawFile];

if ~exist(mrtrix_dir, 'dir')
    mkdir(mrtrix_dir)
end

% Build the mrtrix file names.
files = AFQ_mrtrix_build_files(fname_trunk, lmax, compute5tt, multishell);

% Check wich processes were already computed and which ons need to be doen.
computed = mrtrix_check_processes(files);

% Convert the raw dwi data to the mrtrix format:
if (~computed.('dwi'))
    AFQ_mrtrix_mrconvert(dwRawFile, ...
        files.dwi, ...
        0, ...
        0, ...
        mrtrixVersion);
end


% This file contains both bvecs and bvals, as per convention of mrtrix
% if (~computed.('b'))
bvecs = fullfile(dt_info.params.rawDataDir, strcat(fnameDwRawFile, '.bvecs'));
bvals = fullfile(dt_info.params.rawDataDir, strcat(fnameDwRawFile, '.bvals'));
%   bvecs = dt_info.files.alignedDwBvecs;
%   bvals = dt_info.files.alignedDwBvals;
mrtrix_bfileFromBvecs(bvecs, bvals, files.b);
% end

% Convert the brain mask from mrDiffusion into a .mif file:
if (~computed.('brainmask'))
    brainMaskFile = fullfile(session, dt_info.files.brainMask);
    AFQ_mrtrix_mrconvert(brainMaskFile, ...
        files.brainmask, ...
        false, ...
        false, ...
        mrtrixVersion);
end

% Generate diffusion tensors:
if (~computed.('dt'))
    AFQ_mrtrix_dwi2tensor(files.dwi, ...
        files.dt, ...
        files.b,...
        0, ...
        mrtrixVersion);
end

% Get the FA from the diffusion tensor estimates:
if (~computed.('fa'))
    AFQ_mrtrix_tensor2FA(files.dt, ...
        files.fa, ...
        files.brainmask, ...
        0, ...
        mrtrixVersion);
end

% Generate the eigenvectors, weighted by FA:
if  (~computed.('ev'))
    AFQ_mrtrix_tensor2vector(files.dt, files.ev, files.fa,0,mrtrixVersion);
end

% Estimate the response function of single fibers:
if (~computed.('response'))
<<<<<<< HEAD
    AFQ_mrtrix_response(files.brainmask, ...
        files.fa, ...
        files.sf, ...
        files.dwi,...
        files.response, ...
        files.b, ...
        [], ... %this is the threshold string, it was missing!
        false, ... % this is show figure
        [], ... %bckground
        lmax, ... %lmax
        false, ... %verbose
        mrtrixVersion)
=======
  AFQ_mrtrix_response(files.brainmask, ...
                      files.fa, ...
                      files.sf, ...
                      files.dwi,...
                      files.response, ...
                      files.b, ...
                      [], ... %this is the threshold string, it was missing!
                      false, ... % this is show figure
                      [], ... %bckground
                      lmax, ... %lmax
                      false, ... %verbose
                      mrtrixVersion, ...
                      response) 
>>>>>>> cfcc4f44
end

% Create a white-matter mask, tracktography will act only in here.
if (~computed.('wmMask'))
    wmMaskFile = fullfile(session, dt_info.files.wmMask);
    AFQ_mrtrix_mrconvert(wmMaskFile, ...
        files.wmMask, ...
        [], ...
        0, ...
        mrtrixVersion)
end

% Create the 5tt file from the same ac-pc-ed T1 nii we used in the other steps:
if (compute5tt>0 || multishell>0) && (~computed.('tt5')) && (mrtrixVersion > 2)
        inputFile = [];
        if strcmp(tool, 'fsl')
            inputFile = fullfile(session, dt_info.files.t1);
            if ~(exist(inputFile, 'file') == 2)
                error(['Cannot find T1, please copy it to ' session]);
            end
            % Find and aseg file and better if it is an aparc+aseg one.
            % Select the first aparc if there are several *aseg* files.
            % It can take mgz or nii or mif
        else
            inputFile = fullfile(anatFolder,'aparc+aseg.mgz');
            if ~(exist(inputFile, 'file') == 2)
                disp(['inputFile = ' inputFile]);
                error(['Cannot find aseg file, please copy it to ' anatFolder]);
            end
        end
        
        % TODO: update directory structure to point to FS files.
        
        AFQ_mrtrix_5ttgen(inputFile, ...
            files.tt5, ...
            0, ...
            0, ...
            mrtrixVersion,...
            tool);
end

if multishell==0
    % Compute the CSD estimates:
    if (~computed.('csd'))
        disp('The following step takes a while (a few hours)');
        AFQ_mrtrix_csdeconv(files.dwi, ...
            files.response, ...
            lmax, ...
            files.csd, ... %out
            files.b, ... %grad
            files.brainmask,... %mask
            false,... % Verbose
            mrtrixVersion)
    end
    
else
    
    % Create per tissue response function estimation
    % Not using the other response function, we already have the masks
    if (~computed.('wmResponse')) && (mrtrixVersion > 2)
        cmd_str = ['dwi2response msmt_5tt ' ...
            files.dwi ' ' files.tt5 ' ' ...
            files.wmResponse ' ' files.gmResponse ' ' files.csfResponse ' ' ...
            '-grad ' files.b];
        
        AFQ_mrtrix_cmd(cmd_str, 0, 0,mrtrixVersion);
    end
    
    
    % Compute the CSD estimates:
    if (~computed.('csd'))   && (mrtrixVersion > 2)
        disp('The following step takes a while (a few hours)');
        AFQ_mrtrix_csdeconv_msmt(files.dwi, ...
            files.wmResponse, ...
            files.gmResponse, ...
            files.csfResponse, ...
            lmax, ...
            files.wmCsd, ...
            files.gmCsd, ...
            files.csfCsd, ...
            files.b, ...
            files.brainmask, ...
            0, ...
            0, ...
            mrtrixVersion)
    end
    
    % RGB tissue signal contribution maps
    if (~computed.('vf'))  && (mrtrixVersion > 2)
        % mrconvert -coord 3 0 wm.mif - | mrcat csf.mif gm.mif - vf.mif
        cmd_str = ['mrconvert -coord 3 0 ' files.wmCsd ' - | ' ...
            'mrcat ' files.gmCsd ' ' files.csfCsd ' - ' files.vf];
        AFQ_mrtrix_cmd(cmd_str, 0, 0,mrtrixVersion);
    end
    
end


<|MERGE_RESOLUTION|>--- conflicted
+++ resolved
@@ -1,21 +1,13 @@
 function files = AFQ_mrtrixInit(dt6, ...
-<<<<<<< HEAD
     lmax, ...
     mrtrix_folder, ...
     mrtrixVersion, ...
     multishell, ...
     tool, ...
+    response,
     compute5tt, ...
     anatFolder)
 
-=======
-                                lmax, ...
-                                mrtrix_folder, ...
-                                mrtrixVersion, ...
-                                multishell, ...
-                                tool, ...
-                                response)
->>>>>>> cfcc4f44
 % function files = AFQ_mrtrixInit(dt6, lmax, mrtrix_folder)
 %
 % Initialize an mrtrix CSD analysis
@@ -54,12 +46,9 @@
 
 if notDefined('mrtrix_folder'), mrtrix_folder = 'mrtrix'; end
 if notDefined('lmax'), lmax = 4; end
-<<<<<<< HEAD
 if notDefined('compute5tt'), compute5tt = 0; end
-=======
 if notDefined('response'), response = 'fa'; end
 
->>>>>>> cfcc4f44
 % Loading the dt file containing all the paths to the fiels we need.
 dt_info = load(dt6);
 
@@ -183,20 +172,7 @@
 
 % Estimate the response function of single fibers:
 if (~computed.('response'))
-<<<<<<< HEAD
-    AFQ_mrtrix_response(files.brainmask, ...
-        files.fa, ...
-        files.sf, ...
-        files.dwi,...
-        files.response, ...
-        files.b, ...
-        [], ... %this is the threshold string, it was missing!
-        false, ... % this is show figure
-        [], ... %bckground
-        lmax, ... %lmax
-        false, ... %verbose
-        mrtrixVersion)
-=======
+
   AFQ_mrtrix_response(files.brainmask, ...
                       files.fa, ...
                       files.sf, ...
@@ -210,7 +186,7 @@
                       false, ... %verbose
                       mrtrixVersion, ...
                       response) 
->>>>>>> cfcc4f44
+
 end
 
 % Create a white-matter mask, tracktography will act only in here.
